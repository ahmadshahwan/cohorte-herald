/**
 * Copyright 2014 isandlaTech
 *
 * Licensed under the Apache License, Version 2.0 (the "License");
 * you may not use this file except in compliance with the License.
 * You may obtain a copy of the License at
 *
 *     http://www.apache.org/licenses/LICENSE-2.0
 *
 * Unless required by applicable law or agreed to in writing, software
 * distributed under the License is distributed on an "AS IS" BASIS,
 * WITHOUT WARRANTIES OR CONDITIONS OF ANY KIND, either express or implied.
 * See the License for the specific language governing permissions and
 * limitations under the License.
 */

package org.cohorte.herald.rpc;

import java.util.ArrayList;
import java.util.Collection;
import java.util.HashMap;
import java.util.HashSet;
import java.util.LinkedHashMap;
import java.util.LinkedList;
import java.util.List;
import java.util.Map;
import java.util.Map.Entry;
import java.util.Set;

import org.apache.felix.ipojo.annotations.Component;
import org.apache.felix.ipojo.annotations.Instantiate;
import org.apache.felix.ipojo.annotations.Provides;
import org.apache.felix.ipojo.annotations.Requires;
import org.apache.felix.ipojo.annotations.ServiceProperty;
import org.cohorte.herald.Access;
import org.cohorte.herald.HeraldException;
import org.cohorte.herald.IConstants;
import org.cohorte.herald.IDirectory;
import org.cohorte.herald.IDirectoryListener;
import org.cohorte.herald.IHerald;
import org.cohorte.herald.IMessageListener;
import org.cohorte.herald.Message;
import org.cohorte.herald.MessageReceived;
import org.cohorte.herald.NoTransport;
import org.cohorte.herald.Peer;
import org.cohorte.herald.UnknownPeer;
import org.cohorte.remote.ExportEndpoint;
import org.cohorte.remote.IExportEndpointListener;
import org.cohorte.remote.IExportsDispatcher;
import org.cohorte.remote.IImportsRegistry;
import org.cohorte.remote.ImportEndpoint;
import org.osgi.service.log.LogService;

/**
 * Remote services discovery and notification, using Herald
 *
 * @author Thomas Calmant
 */
@Component
@Provides(specifications = { IMessageListener.class, IDirectoryListener.class,
		IExportEndpointListener.class })
@Instantiate(name = "herald-rpc-discovery")
public class HeraldDiscovery implements IMessageListener, IDirectoryListener,
		IExportEndpointListener {

	/** Default name of group to whom a discovery message is sent */
	private static final String DEFAULT_TARGET_GROUP = "all";

	/** Prefix to discovery subjects */
	private static final String SUBJECT_PREFIX = "herald/rpc/discovery";

	/** The Herald core directory */
	@Requires
	private IDirectory pDirectory;

	/** The remote services dispatcher */
	@Requires
	private IExportsDispatcher pDispatcher;

	/** Herald message filters */
	@ServiceProperty(name = IConstants.PROP_FILTERS, value = "{"
			+ SUBJECT_PREFIX + "/*}")
	private String[] pFilters;

	/** The herald core service */
	@Requires
	private IHerald pHerald;

	/** The logger */
	@Requires(optional = true)
	private LogService pLogger;

	/** Imported services registry */
	@Requires
	private IImportsRegistry pRegistry;

	/**
	 * Converts an ExportEndpoint bean to a map
	 *
	 * @param aEndpoint
	 *            The bean to convert
	 * @return The map describing the bean
	 */
	private Map<String, Object> dumpEndpoint(final ExportEndpoint aEndpoint) {

		final Map<String, Object> dump = new LinkedHashMap<>();

		// Copy some values as is
		dump.put("uid", aEndpoint.getUid());
		dump.put("configurations", aEndpoint.getConfigurations());
		dump.put("name", aEndpoint.getName());
		dump.put("specifications", aEndpoint.getExportedSpecs());

		// Send import-side properties
		dump.put("properties", aEndpoint.makeImportProperties());
		dump.put("peer", pDirectory.getLocalUid());
		return dump;
	}

	/**
	 * Converts a list of ExportEndpoint beans to a list of dictionaries
	 *
	 * @param aEndpoints
	 *            A list of endpoints
	 * @return A list of dictionaries
	 */
	private List<Map<String, Object>> dumpEndpoints(
			final ExportEndpoint[] aEndpoints) {

		final List<Map<String, Object>> result = new LinkedList<>();
		for (final ExportEndpoint endpoint : aEndpoints) {
			result.add(dumpEndpoint(endpoint));
		}

		return result;
	}

	/*
	 * (non-Javadoc)
	 *
	 * @see
	 * org.cohorte.remote.IExportEndpointListener#endpointRemoved(org.cohorte
	 * .remote.ExportEndpoint)
	 */
	@Override
	public void endpointRemoved(final ExportEndpoint aEndpoint) {

		final Map<String, String> content = new LinkedHashMap<>();
		content.put("uid", aEndpoint.getUid());
		final String group = getTargetGroup(aEndpoint);
		sendMessage("remove", content, group);
	}

	/*
	 * (non-Javadoc)
	 *
	 * @see
	 * org.cohorte.remote.IExportEndpointListener#endpointsAdded(org.cohorte
	 * .remote.ExportEndpoint[])
	 */
	@Override
	public void endpointsAdded(final ExportEndpoint[] aEndpoints) {
		final Map<String, Set<ExportEndpoint>> bins = new HashMap<String, Set<ExportEndpoint>>();
		for (final ExportEndpoint ep : aEndpoints) {
			final String group = getTargetGroup(ep);
			Set<ExportEndpoint> bin = bins.get(group);
			if (bin == null) {
				bin = new HashSet<ExportEndpoint>();
				bins.put(group, bin);
			}
			bin.add(ep);
		}

		for (final Entry<String, Set<ExportEndpoint>> entry : bins.entrySet()) {
			sendMessage(
					"add",
					dumpEndpoints(entry.getValue().toArray(
							new ExportEndpoint[0])), entry.getKey());
		}
	}

	/*
	 * (non-Javadoc)
	 *
	 * @see
	 * org.cohorte.remote.IExportEndpointListener#endpointUpdated(org.cohorte
	 * .remote.ExportEndpoint, java.util.Map)
	 */
	@Override
	public void endpointUpdated(final ExportEndpoint aEndpoint,
			final Map<String, Object> aOldProperties) {

		final Map<String, Object> content = new LinkedHashMap<>();
		content.put("uid", aEndpoint.getUid());
		content.put("properties", aEndpoint.makeImportProperties());
		final String group = getTargetGroup(aEndpoint);
		sendMessage("update", content, group);
	}

	/**
	 * Select endpoints relevant to a peer
	 *
	 * @param aPeer
	 *            the Peer bean
	 * @param aEndpoints
	 *            the original set of endpoints
	 * @return relevant endpoints, that is endpoints sharing the same group as
	 *         one of the peer's, or "all"
	 */
<<<<<<< HEAD
	private ExportEndpoint[] filterEndpoints(final Peer aPeer, final ExportEndpoint[] aEndpoints) {
		pLogger.log(LogService.LOG_DEBUG, "Filtering " + aEndpoints.length + " endpoints,");
		pLogger.log(LogService.LOG_DEBUG, "\tfor peer: " + aPeer);
=======
	private ExportEndpoint[] filterEndpoints(final Peer aPeer,
			final ExportEndpoint[] aEndpoints) {
>>>>>>> d50bb62e
		final Collection<String> groups = aPeer.getGroups();
		final List<ExportEndpoint> valid = new ArrayList<ExportEndpoint>();
		for (final ExportEndpoint ep : aEndpoints) {
			final String target_group = getTargetGroup(ep);
			if (target_group.equals(DEFAULT_TARGET_GROUP) || groups.contains(target_group)) {
				valid.add(ep);
			}
		}

		pLogger.log(LogService.LOG_DEBUG, "Endpoints survived: " + valid.size());
		return valid.toArray(new ExportEndpoint[0]);
	}

	/**
	 * Returns an endpoint's target group, or {@code DEFAULT_TARGET_GROUP} if no
	 * such property exists.
	 *
	 * @param ep
	 * @return
	 */
	private String getTargetGroup(final ExportEndpoint ep) {
		if (ep.getProperties().containsKey(IConstants.PROP_TARGET_GROUP)) {
			return (String) ep.getProperties()
					.get(IConstants.PROP_TARGET_GROUP);
		}
		return DEFAULT_TARGET_GROUP;
	}

	/*
	 * (non-Javadoc)
	 *
	 * @see
	 * org.cohorte.herald.IMessageListener#heraldMessage(org.cohorte.herald.
	 * IHerald, org.cohorte.herald.MessageReceived)
	 */
	@SuppressWarnings("unchecked")
	@Override
	public void heraldMessage(final IHerald aHerald,
			final MessageReceived aMessage) throws HeraldException {

		// Extra the kind of message
		final String subject = aMessage.getSubject();
		final int kindIndex = subject.lastIndexOf("/");
		final String kind = subject.substring(kindIndex + 1);


		try {
			switch (kind) {
			case "contact": {
				pLogger.log(LogService.LOG_DEBUG,
						"Contact established with peer " + aMessage.getSender()
								+ ".");

				// Register the endpoints
				registerEndpoints((List<Map<String, Object>>) aMessage
						.getContent());

				final ExportEndpoint[] endpoints = filterEndpoints(
						pDirectory.getPeer(aMessage.getSender()),
						pDispatcher.getEndpoints());

				// In case of contact: reply with our dump
				final List<Map<String, Object>> dump = dumpEndpoints(endpoints);
				pLogger.log(LogService.LOG_DEBUG, "Sending add in reply to:");
				pLogger.log(LogService.LOG_DEBUG, "\t" + aMessage.getSender());
				pLogger.log(LogService.LOG_DEBUG, "\t" + aMessage.getExtra());
				aHerald.reply(aMessage, dump, SUBJECT_PREFIX + "/add");
				break;
			}

			case "add": {
				pLogger.log(LogService.LOG_DEBUG, "Add received from " + aMessage.getSender());
				try {
					// Check if the sender is known
					pDirectory.getPeer(aMessage.getSender());

					// Peer is known: load the endpoints
					registerEndpoints((List<Map<String, Object>>) aMessage
							.getContent());
				} catch (final UnknownPeer ex) {
					// Peer is unknown: ignore the message
				}
				break;
			}

			case "remove": {
				// The message only contains the UID of the endpoint
				pRegistry.remove((String) toMap(aMessage.getContent()).get(
						"uid"));
				break;
			}

			case "update": {
				// Convert message to map
				final Map<String, Object> content = toMap(aMessage.getContent());
				final String endpointUid = (String) content.get("uid");
				final Map<String, Object> newProperties = (Map<String, Object>) content
						.get("properties");

				// Update the endpoint
				pRegistry.update(endpointUid, newProperties);
				break;
			}

			default:
				// Unknown kind
				pLogger.log(LogService.LOG_DEBUG,
						"Unknown kind of discovery event: " + kind);
				break;
			}
		} catch (final ClassCastException ex) {
			pLogger.log(LogService.LOG_ERROR, "Bad content of discovery '"
					+ kind + "': " + ex, ex);
		}
	}

	/**
	 * Loads an endpoint map generated by {@link #dumpEndpoint(ExportEndpoint)}
	 *
	 * @param aDump
	 *            The result of {@link #dumpEndpoint(ExportEndpoint)}
	 * @return The corresponding {@link ImportEndpoint} bean
	 */
	@SuppressWarnings("unchecked")
	private ImportEndpoint loadEndpoint(final Map<String, Object> aDump) {

		final String uid = (String) aDump.get("uid");
		final String name = (String) aDump.get("name");
		final String frameworkUid = (String) aDump.get("peer");
		final String[] configurations = toStringArray(aDump
				.get("configurations"));
		final String[] specs = toStringArray(aDump.get("specifications"));
		final Map<String, Object> properties = (Map<String, Object>) aDump
				.get("properties");

		return new ImportEndpoint(uid, frameworkUid, configurations, name,
				specs, properties);
	}

	/*
	 * (non-Javadoc)
	 *
	 * @see
	 * org.cohorte.herald.IDirectoryListener#peerRegistered(org.cohorte.herald
	 * .Peer)
	 */
	@Override
	public void peerRegistered(final Peer aPeer) {
		pLogger.log(LogService.LOG_DEBUG, "Registering peer " + aPeer.getName()
				+ "'s endpoints...");
		final ExportEndpoint[] endpoints = filterEndpoints(aPeer,
				pDispatcher.getEndpoints());

		sendMessage(aPeer, "contact", dumpEndpoints(endpoints));
	}

	/*
	 * (non-Javadoc)
	 *
	 * @see
	 * org.cohorte.herald.IDirectoryListener#peerUnregistered(org.cohorte.herald
	 * .Peer)
	 */
	@Override
	public void peerUnregistered(final Peer aPeer) {

		// A peer has gone away
		pRegistry.lostFramework(aPeer.getUid());
	}

	/*
	 * (non-Javadoc)
	 *
	 * @see
	 * org.cohorte.herald.IDirectoryListener#peerUpdated(org.cohorte.herald.
	 * Peer, java.lang.String, org.cohorte.herald.Access,
	 * org.cohorte.herald.Access)
	 */
	@Override
	public void peerUpdated(final Peer aPeer, final String aAccessId,
			final Access aData, final Access aPrevious) {

		// Do nothing
	}

	/**
	 * Registers a list of endpoints
	 *
	 * @param aMessageContent
	 *            A list of maps describing endpoints
	 */
	private void registerEndpoints(final List<Map<String, Object>> aEndpoints) {
		pLogger.log(LogService.LOG_DEBUG, "Enrolling " + aEndpoints.size() + " endpoints.");

		for (final Map<String, Object> endpointDict : aEndpoints) {
			final ImportEndpoint endpoint = loadEndpoint(endpointDict);
			pRegistry.add(endpoint);
		}
	}

	/**
	 * Sends a message to the given peer
	 *
	 * @param aKind
	 *            Kind of discovery message
	 * @param aData
	 *            Content of the message
	 */
	private void sendMessage(final Peer aPeer, final String aKind,
			final Object aData) {

		try {
			pHerald.fire(aPeer,
					new Message(SUBJECT_PREFIX + "/" + aKind, aData));

		} catch (final NoTransport ex) {
			pLogger.log(LogService.LOG_ERROR, "Error sending message to peer: "
					+ aPeer + ": " + ex);
		}
	}

	/**
	 * Sends a message to a group of peers
	 *
	 * @param aKind
	 *            Kind of discovery message
	 * @param aData
	 *            Content of the message
	 *
	 * @param group
	 *            Group's name
	 */
<<<<<<< HEAD
	private void sendMessage(final String aKind, final Object aData, final String aGroup) {
		pLogger.log(LogService.LOG_DEBUG, "Broadcasting " + aData.toString());
		pLogger.log(LogService.LOG_DEBUG, "\tto group " + aGroup);
=======
	private void sendMessage(final String aKind, final Object aData,
			final String aGroup) {
>>>>>>> d50bb62e

		try {
			pHerald.fireGroup(aGroup, new Message(SUBJECT_PREFIX + "/" + aKind,
					aData));

		} catch (final NoTransport ex) {
			pLogger.log(LogService.LOG_ERROR,
					"Error sending message to other peers: " + ex);
		}
	}

	/**
	 * Casts the given object to a map, if possible
	 *
	 * @param aObject
	 *            The object to cast
	 * @return The object, casted as a map
	 * @throws ClassCastException
	 *             The object is not a map
	 */
	@SuppressWarnings("unchecked")
	private Map<String, Object> toMap(final Object aObject)
			throws ClassCastException {

		return (Map<String, Object>) aObject;
	}

	/**
	 * Converts the given object to an array of strings
	 *
	 * @param aData
	 *            Object to convert
	 * @return A string array, or null
	 * @throws ClassCastException
	 *             Can't convert the object
	 */
	private String[] toStringArray(final Object aData) {

		if (aData instanceof String[]) {
			// Nothing to do
			return (String[]) aData;

		} else if (aData instanceof Object[]) {
			// Simply convert the array
			final Object[] source = (Object[]) aData;
			final String[] result = new String[source.length];
			for (int i = 0; i < source.length; i++) {
				result[i] = (String) source[i];
			}
			return result;

		} else if (aData instanceof Collection) {
			// Cast all elements of the collection
			final Collection<?> source = (Collection<?>) aData;
			final String[] result = new String[source.size()];
			int i = 0;
			for (final Object data : source) {
				result[i++] = (String) data;
			}
			return result;

		} else if (aData == null) {
			// Keep null as is
			return null;
		} else {
			// Unknown: let Java try to do the job
			return (String[]) aData;
		}

	}
}<|MERGE_RESOLUTION|>--- conflicted
+++ resolved
@@ -207,14 +207,10 @@
 	 * @return relevant endpoints, that is endpoints sharing the same group as
 	 *         one of the peer's, or "all"
 	 */
-<<<<<<< HEAD
 	private ExportEndpoint[] filterEndpoints(final Peer aPeer, final ExportEndpoint[] aEndpoints) {
 		pLogger.log(LogService.LOG_DEBUG, "Filtering " + aEndpoints.length + " endpoints,");
 		pLogger.log(LogService.LOG_DEBUG, "\tfor peer: " + aPeer);
-=======
-	private ExportEndpoint[] filterEndpoints(final Peer aPeer,
-			final ExportEndpoint[] aEndpoints) {
->>>>>>> d50bb62e
+		
 		final Collection<String> groups = aPeer.getGroups();
 		final List<ExportEndpoint> valid = new ArrayList<ExportEndpoint>();
 		for (final ExportEndpoint ep : aEndpoints) {
@@ -447,15 +443,8 @@
 	 * @param group
 	 *            Group's name
 	 */
-<<<<<<< HEAD
-	private void sendMessage(final String aKind, final Object aData, final String aGroup) {
-		pLogger.log(LogService.LOG_DEBUG, "Broadcasting " + aData.toString());
-		pLogger.log(LogService.LOG_DEBUG, "\tto group " + aGroup);
-=======
 	private void sendMessage(final String aKind, final Object aData,
 			final String aGroup) {
->>>>>>> d50bb62e
-
 		try {
 			pHerald.fireGroup(aGroup, new Message(SUBJECT_PREFIX + "/" + aKind,
 					aData));
