#!/usr/bin/python
# -- Content-Encoding: UTF-8 --
"""
Herald core beans definition

:author: Thomas Calmant
:copyright: Copyright 2014, isandlaTech
:license: Apache License 2.0
:version: 0.0.3
:status: Alpha

..

    Copyright 2014 isandlaTech

    Licensed under the Apache License, Version 2.0 (the "License");
    you may not use this file except in compliance with the License.
    You may obtain a copy of the License at

        http://www.apache.org/licenses/LICENSE-2.0

    Unless required by applicable law or agreed to in writing, software
    distributed under the License is distributed on an "AS IS" BASIS,
    WITHOUT WARRANTIES OR CONDITIONS OF ANY KIND, either express or implied.
    See the License for the specific language governing permissions and
    limitations under the License.
"""

# Module version
__version_info__ = (0, 0, 3)
__version__ = ".".join(str(x) for x in __version_info__)

# Documentation strings format
__docformat__ = "restructuredtext en"

# ------------------------------------------------------------------------------

# Standard library
import functools
import threading
import time
import uuid
import json

# import herald module to use constantes
import herald

# ------------------------------------------------------------------------------


@functools.total_ordering
class Peer(object):
    """
    Represents a peer in Herald
    """
    def __init__(self, uid, node_uid, app_id, groups, directory):
        """
        Sets up the peer

        :param uid: Peer Unique ID
        :param node_uid: Node Unique ID
        :param app_id: Peer Application ID
        :param groups: The list of groups this peer belongs to
        :param directory: Directory to call back on access update
        :raise ValueError: Invalid Peer UID
        """
        if not uid:
            raise ValueError("The UID of a peer can't be empty")

        self.__uid = uid
        self.__name = uid
        self.__node = node_uid or uid
        self.__node_name = self.__node
        self.__app_id = app_id
        self.__groups = set(groups or [])
        self.__accesses = {}
        self.__directory = directory
        self.__lock = threading.RLock()

    def __repr__(self):
        """
        Peer representation
        """
        return "Peer({0})".format(self.__uid)

    def __str__(self):
        """
        Peer pretty representation
        """
        if self.__name and self.__name != self.__uid:
            return "{0} ({1})".format(self.__name, self.__uid)
        else:
            return self.__uid

    def __hash__(self):
        """
        Use the UID string hash as bean hash
        """
        return hash(self.__uid)

    def __eq__(self, other):
        """
        Equality is based on the UID
        """
        if isinstance(other, Peer):
            return self.__uid == other.uid
        return False

    def __lt__(self, other):
        """
        Ordering is based on the UID
        """
        if isinstance(other, Peer):
            return self.__uid < other.uid
        return False

    @property
    def uid(self):
        """
        Retrieves the UID of the peer
        """
        return self.__uid

    @property
    def app_id(self):
        """
        Returns the ID of the application this peer is part of
        """
        return self.__app_id

    @property
    def name(self):
        """
        Retrieves the name of the peer
        """
        return self.__name

    @name.setter
    def name(self, value):
        """
        Sets the name of the peer

        :param value: A peer name
        """
        self.__name = value or self.__uid

    @property
    def node_uid(self):
        """
        Retrieves the UID of the node hosting the peer
        """
        return self.__node

    @property
    def node_name(self):
        """
        Retrieves the name of the node hosting the peer
        """
        return self.__node_name

    @node_name.setter
    def node_name(self, value):
        """
        Sets the name of the node hosting the peer

        :param value: A node name
        """
        self.__node_name = value or self.__node

    @property
    def groups(self):
        """
        Retrieves the set of groups this peer belongs
        """
        return self.__groups.copy()

    def __callback(self, method_name, *args):
        """
        Calls back the associated directory

        :param method_name: Name of the method to call
        :param args: Arguments of the method to call back
        """
        try:
            method = getattr(self.__directory, method_name)
        except AttributeError:
            # Directory not available/not fully implemented
            pass
        else:
            # Always give this bean as first parameter
            return method(self, *args)

    def dump(self):
        """
        Dumps the content of this Peer into a dictionary

        :return: A dictionary describing this peer
        """
        # Properties
        dump = {name: getattr(self, name)
                for name in ('uid', 'name', 'node_uid', 'node_name',
                             'app_id', 'groups')}

        # Accesses
        dump['accesses'] = {access: data.dump()
                            for access, data in self.__accesses.items()}
        return dump

    def get_access(self, access_id):
        """
        Retrieves the description of the access stored with the given ID

        :param access_id: An access ID (xmpp, http, ...)
        :return: The description associated to the given ID
        :raise KeyError: Access not described
        """
        return self.__accesses[access_id]

    def get_accesses(self):
        """
        Returns the list of access IDs associated to this peer

        :return: A list of access IDs
        """
        return tuple(self.__accesses)

    def has_access(self, access_id):
        """
        Checks if the access is described

        :param access_id: An access ID
        :return: True if the access is described
        """
        return access_id in self.__accesses

    def has_accesses(self):
        """
        Checks if the peer has any access

        :return: True if the peer has at least one access
        """
        return bool(self.__accesses)

    def set_access(self, access_id, data):
        """
        Sets the description associated to an access ID.

        :param access_id: An access ID (xmpp, http, ...)
        :param data: The description associated to the given ID
        """
        with self.__lock:
            try:
                old_data = self.__accesses[access_id]
            except KeyError:
                # Unknown data
                old_data = None

            if data != old_data:
                # Update only if necessary
                self.__accesses[access_id] = data

                if not isinstance(data, RawAccess):
                    self.__callback("peer_access_set", access_id, data)

    def unset_access(self, access_id):
        """
        Removes and returns the description associated to an access ID.

        :param access_id: An access ID (xmpp, http, ...)
        :return: The associated description, or None
        """
        with self.__lock:
            try:
                data = self.__accesses.pop(access_id)
            except KeyError:
                # Unknown access
                return None
            else:
                # Notify the directory
                self.__callback("peer_access_unset", access_id, data)
                return data

# ------------------------------------------------------------------------------


class Target(object):
    """
    The description of a target, used in exceptions
    """
    def __init__(self, uid=None, group=None, uids=None, peer=None):
        """
        Sets the target definition. Only one argument should be set at once.

        :param uid: The UID of the targeted peer
        :param group: The targeted group
        :param uids: The UIDs of the targeted peers (for groups only)
        :param peer: A Peer bean
        """
        if peer is not None:
            self.__uid = peer.uid
        else:
            self.__uid = uid
        self.__group = group
        self.__uids = uids or []

    @property
    def uid(self):
        """
        The UID of the targeted peer
        """
        return self.__uid

    @property
    def group(self):
        """
        The targeted group
        """
        return self.__group

    @property
    def uids(self):
        """
        The UIDs of the targeted peers (for groups only)
        """
        return self.__uids

# ------------------------------------------------------------------------------


class RawAccess(object):
    """
    A peer access stored while no transport directory can load it
    """
    def __init__(self, access_id, raw_data):
        """
        Sets up the bean

        :param access_id: Access ID associated to the data
        :param raw_data: Raw data to store
        """
        self.__access_id = access_id
        self.__raw_data = raw_data

    @property
    def access_id(self):
        """
        The access ID associated to the data
        """
        return self.__access_id

    @property
    def data(self):
        """
        The stored data
        """
        return self.__raw_data

    def dump(self):
        """
        The dump method returns the raw data as-is
        """
        return self.__raw_data

# ------------------------------------------------------------------------------


class DelayedNotification(object):
    """
    Bean to use for delayed notification of peer registration
    """
    def __init__(self, peer, notification_method):
        """
        Sets up the bean

        :param peer: The peer being registered
        :param notification_method: The method to call to notify listeners
        (can be None to ignore notification)
        """
        self.__peer = peer
        self.__method = notification_method

    @property
    def peer(self):
        """
        The peer being registered
        """
        return self.__peer

    def notify(self):
        """
        Calls the notification method

        :return: True if the notification method has been called
        """
        if self.__method is not None:
            self.__method(self.__peer)
            return True
        return False

# ------------------------------------------------------------------------------


class Message(object):
    """
    Represents a message to be sent
    """
    def __init__(self, subject, content=None,
                       target_id=None, target_type=None, 
                       sender_uid=None, send_mode=None, replies_to=None):
        """
        Sets up members

        :param subject: Subject of the message
        :param content: Content of the message (optional)
        :param target_id: Target of the message (peer uid or group name) (optional)
        :param target_type: Type of the target (peer or group) (optional)
        :param sender_uid: UID of the peer sender of the message (optional)
        :param send_mode: sending mode (fire, post, send) (optional)
        :param replies_to: UID of the message that triggered this one as response (optional).
        """
        # set herald specification version
        self._herald_version = herald.HERALD_SPECIFICATION_VERSION   

        # init headers
        self._headers = {}
        self._headers[herald.MESSAGE_HEADER_UID] = str(uuid.uuid4()).replace('-', '').upper()
        self._headers[herald.MESSAGE_HEADER_TIMESTAMP] = int(time.time() * 1000)        
        self._headers[herald.MESSAGE_HEADER_SENDER_UID] = sender_uid
        self._headers[herald.MESSAGE_HEADER_SEND_MODE] = send_mode
        self._headers[herald.MESSAGE_HEADER_REPLIES_TO] = replies_to

        # transport related data
        self._transport_data = {}

        # init target. e.g., peer:1234567890 or group:all        
        self._target_id = target_id
        self._target_type = target_type

        self._subject = subject
        self._content = content
        
        # extra information
        self._extra = {}

    def __str__(self):
        """
        String representation
        """
        return "{0} ({1})".format(self.subject, self.uid)

    @property
    def target(self):
        if self.target_id is not None and self.target_type is not None:
            return "{0}:{1}".format(self.target_type, self.target_id)
        else:
            return None
    
    @property
    def target_id(self):
        return self._target_id

    @property
    def target_type(self):
        return self._target_type


    @property
    def subject(self):
        """
        The subject of the message
        """
        return self._subject

    @property
    def content(self):
        """
        The content of the message
        """
        return self._content

    @property
    def timestamp(self):
        """
        Time stamp of the message
        """
        return self._headers[herald.MESSAGE_HEADER_TIMESTAMP]

    @property
    def uid(self):
        """
        Message UID
        """
        return self._headers[herald.MESSAGE_HEADER_UID]

    @property
    def sender(self):
        """
        Sender Peer UID
        """
        return self._headers[herald.MESSAGE_HEADER_SENDER_UID]

    @property
    def sender_uid(self):
        return self._headers[herald.MESSAGE_HEADER_SENDER_UID]

    @property
    def send_mode(self):
        return self._headers[herald.MESSAGE_HEADER_SEND_MODE]

    @property
    def replies_to(self):
        return self._headers[herald.MESSAGE_HEADER_REPLIES_TO]

    @property
    def transport_data(self):
        return self._transport_data

    def set_target(self, target_type, target_id):
        """
        Sets target
        """
        self._target_id = target_id
        self._target_type = target_type

    def add_extra(self, key, value):
        """
        Adds an extra information to the Message.
        If key already exists, the value will be updated
        """
        self._extra[key] = value       

    def get_extra(self, key):
        """
        Returns extra info
        """
        return self._extra[key]
    
    def remove_extra(self, key):
        """
        Removes the extra information identified by the provided 'key'
        """
        if key in self._extra: del self._extra[key]


    def add_transport_data(self, key, value):
        """
        Adds an transport data info to the Message.
        If key already exists, the value will be updated
        """
        self._transport_data[key] = value       

    def get_transport_data(self, key):
        """
        Returns transport data info
        """
        return self._transport_data[key] or None
    
    def remove_transport_data(self, key):
        """
        Removes the transport data information identified by the provided 'key'
        """
        if key in self._transport_data: del self._transport_data[key]


    def to_json(self):
        """
        Returns a JSON representation of this message
        """
        result = {}
        # Herald specification version
        result[herald.MESSAGE_HERALD_VERSION] = self._herald_version
        # all other provided headers which are not supported are not included in final JSON object
        result[herald.MESSAGE_HEADERS] = {}

        result[herald.MESSAGE_HEADERS][herald.MESSAGE_HEADER_UID] = self._headers.get(herald.MESSAGE_HEADER_UID) or None
        result[herald.MESSAGE_HEADERS][herald.MESSAGE_HEADER_TIMESTAMP] = self._headers.get(herald.MESSAGE_HEADER_TIMESTAMP) or None
        result[herald.MESSAGE_HEADERS][herald.MESSAGE_HEADER_SENDER_UID] = self._headers.get(herald.MESSAGE_HEADER_SENDER_UID) or None
        result[herald.MESSAGE_HEADERS][herald.MESSAGE_HEADER_SEND_MODE] = self._headers.get(herald.MESSAGE_HEADER_SEND_MODE) or None
        result[herald.MESSAGE_HEADERS][herald.MESSAGE_HEADER_REPLIES_TO] = self._headers.get(herald.MESSAGE_HEADER_REPLIES_TO) or None
        result[herald.MESSAGE_HEADERS][herald.MESSAGE_HEADER_ACCESS] = self._headers.get(herald.MESSAGE_HEADER_ACCESS) or None
        result[herald.MESSAGE_HEADERS][herald.MESSAGE_HEADER_REPLIED] = self._headers.get(herald.MESSAGE_HEADER_REPLIED) or None
        # transport related data
        result[herald.MESSAGE_TRANSPORT_DATA] = self._transport_data
        # basic infos
        result[herald.MESSAGE_TARGET] = self.target        
        result[herald.MESSAGE_SUBJECT] = self.subject
        result[herald.MESSAGE_CONTENT] = self.content
        # all provided extra entries are included
        result[herald.MESSAGE_EXTRA] = self._extra
        # creates the JSON object and return it
        # default=utils.json_converter
        return json.dumps(result)


    def dumps(self):
        return """
--herald-version: {0} 
--headers: 
----uid: {1} 
----timestamp: {2} 
----sender-uid: {3} 
----send-mode: {4}
----replies-to: {5}
--transport-data: {6}
--target: {7} 
--subject: {8} 
--content: {9} 
--extra: {10}  
        """.format(str(self._herald_version),
                   (self.uid or ""),
                   str(self.timestamp),
                    (self.sender_uid or ""),
                    (self.send_mode or ""),
                    (self.replies_to or ""),
                    (str(self._transport_data) or ""),
                    (self.target or ""),
                    (self.subject or ""),
                    (str(self.content) or ""),
                    (str(self._extra) or "")
                    )

class MessageReceived(Message):
    """
    Represents a message received by a transport
    """
    def __init__(self, uid, subject, content, sender_uid, reply_to, access,
<<<<<<< HEAD
                 timestamp=None, transport_data=None):                                                           # TODO add transport_data
=======
                 timestamp=None, transport_data=None):
>>>>>>> f3fd37f2
        """
        Sets up the bean

        :param uid: Message UID
        :param subject: Subject of the message
        :param content: Content of the message
        :param sender_uid: UID of the sending peer
        :param reply_to: UID of the message this one replies to
        :param access: Access ID of the transport which received this message
        :param timestamp: Message sending time stamp
        :param transport_data: Extra configuration for the transport in case of reply
        """
        Message.__init__(self, subject, content)
        self._headers[herald.MESSAGE_HEADER_UID] = uid
        self._headers[herald.MESSAGE_HEADER_SENDER_UID] = sender_uid
        self._headers[herald.MESSAGE_HEADER_REPLIES_TO] = reply_to        
        self._headers[herald.MESSAGE_HEADER_TIMESTAMP] = timestamp

        self._headers[herald.MESSAGE_HEADER_ACCESS] = access
        self._headers[herald.MESSAGE_HEADER_REPLIED] = False

        self._transport_data = transport_data

    def __str__(self):
        """
        String representation
        """
        return "{0} ({1}) from {2}".format(self.subject, self.uid,
                                           self.sender)

    @property
    def access(self):
        """
        Returns the access ID of the transport which received this message
        """
        return self._headers[herald.MESSAGE_HEADER_ACCESS]


    @property
    def replied(self):        
        return self._headers[herald.MESSAGE_HEADER_REPLIED]


    def set_replied(self, replied):
        if replied is not None: self._headers[herald.MESSAGE_HEADER_REPLIED] = replied

    @staticmethod
    def from_json(json_message):
        """
        Returns a new Message from the provided json_message
        """
        # parse the provided json_message
        try:            
            parsed_msg = json.loads(json_message)            
        except ValueError as ex:            
            # if the provided json_message is not a valid JSON
            return None
        except TypeError as ex:
            # if json_message not string or buffer
            return None
        # check if it is a valid Herald JSON message
        if herald.MESSAGE_HERALD_VERSION not in parsed_msg:
            # throw exception, not valid Herald message!
            return None
            
        # construct new Message object from the provided JSON object                                        
        msg = MessageReceived(uid=(parsed_msg[herald.MESSAGE_HEADERS].get(herald.MESSAGE_HEADER_UID) or None),
                              subject=parsed_msg[herald.MESSAGE_SUBJECT],
                              content=parsed_msg[herald.MESSAGE_CONTENT],
                              sender_uid=(parsed_msg[herald.MESSAGE_HEADERS].get(herald.MESSAGE_HEADER_SENDER_UID) or None), 
                              reply_to=(parsed_msg[herald.MESSAGE_HEADERS].get(herald.MESSAGE_HEADER_REPLIES_TO) or None), 
                              access=(parsed_msg[herald.MESSAGE_HEADERS].get(herald.MESSAGE_HEADER_ACCESS) or None),
                              timestamp=(parsed_msg[herald.MESSAGE_HEADERS].get(herald.MESSAGE_HEADER_TIMESTAMP) or None), 
                              transport_data=None
                            )
        # original target
        msg_target_id = parsed_msg.get(herald.MESSAGE_TARGET) 
        if msg_target_id is not None: msg_target_id = msg_target_id.split(":")[0]
        msg_target_type = parsed_msg.get(herald.MESSAGE_TARGET) 
        if msg_target_type is not None: msg_target_type = msg_target_type.split(":")[1]   

        msg.set_target(msg_target_type, msg_target_id)
        # retrieve remaining headers
        msg._headers[herald.MESSAGE_HEADER_SEND_MODE] = parsed_msg[herald.MESSAGE_HEADERS].get(herald.MESSAGE_HEADER_SEND_MODE) or None
        msg._headers[herald.MESSAGE_HEADER_REPLIED] = parsed_msg[herald.MESSAGE_HEADERS].get(herald.MESSAGE_HEADER_REPLIED) or None
        # transport related data
        msg._transport_data = parsed_msg.get(herald.MESSAGE_TRANSPORT_DATA) 
        # extra info
        msg._extra = parsed_msg.get(herald.MESSAGE_EXTRA) 
        return msg<|MERGE_RESOLUTION|>--- conflicted
+++ resolved
@@ -624,11 +624,7 @@
     Represents a message received by a transport
     """
     def __init__(self, uid, subject, content, sender_uid, reply_to, access,
-<<<<<<< HEAD
-                 timestamp=None, transport_data=None):                                                           # TODO add transport_data
-=======
                  timestamp=None, transport_data=None):
->>>>>>> f3fd37f2
         """
         Sets up the bean
 
